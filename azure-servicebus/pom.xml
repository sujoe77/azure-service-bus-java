<project xmlns="http://maven.apache.org/POM/4.0.0" xmlns:xsi="http://www.w3.org/2001/XMLSchema-instance" xsi:schemaLocation="http://maven.apache.org/POM/4.0.0 http://maven.apache.org/xsd/maven-4.0.0.xsd">
	<name>azure-servicebus</name>
	<description>Java library for Azure Service Bus</description>	
	<modelVersion>4.0.0</modelVersion>		
	<artifactId>azure-servicebus</artifactId>	
	<version>${client-current-version}</version>
	<url>https://github.com/Azure/azure-service-bus-java</url>

	<parent>
		<groupId>com.microsoft.azure</groupId>
		<artifactId>azure-servicebus-parent</artifactId>
<<<<<<< HEAD
		<version>1.1.2</version>
=======
		<version>1.2.5</version>
>>>>>>> 527fe07f
	</parent>
	
	<properties>
		<project.build.sourceEncoding>UTF-8</project.build.sourceEncoding>
		<project.reporting.outputEncoding>UTF-8</project.reporting.outputEncoding>
	</properties>

	<build>
		<resources>
			<resource>
				<directory>resources</directory>
				<filtering>true</filtering>
			</resource>
		</resources>
		<plugins>
			<plugin>
				<groupId>org.apache.maven.plugins</groupId>
				<artifactId>maven-compiler-plugin</artifactId>
				<version>3.5</version>
				<configuration>
					<source>1.8</source>
					<target>1.8</target>
					<optimize>true</optimize>
					<showDeprecation>true</showDeprecation>
					<showWarnings>true</showWarnings>
				</configuration>
			</plugin>
			<plugin>
				<groupId>org.apache.maven.plugins</groupId>
	        	<artifactId>maven-surefire-plugin</artifactId>
	        	<version>2.20</version>
	      	</plugin>
		</plugins>
	</build>

	 <dependencies>
	 	<dependency>
	 	    <groupId>org.apache.qpid</groupId>
	 	    <artifactId>proton-j</artifactId>
	 	    <version>${proton-j-version}</version>
	 	</dependency>
	 	<dependency>
	 	    <groupId>org.bouncycastle</groupId> 
	 	    <artifactId>bcpkix-jdk15on</artifactId> 
	 	    <version>1.53</version> 
	  	</dependency>
	  	<dependency>
			 <groupId>com.microsoft.azure</groupId>
			 <artifactId>adal4j</artifactId>
			 <version>1.3.0</version>
		 </dependency>
		<dependency>
	 	    <groupId>junit</groupId>
	 	    <artifactId>junit</artifactId>
	 	    <version>${junit-version}</version>
	 	    <scope>test</scope>
		</dependency>
		<dependency>
	 	    <groupId>org.slf4j</groupId> 
	 	    <artifactId>slf4j-api</artifactId> 
	 	    <version>${slf4j-version}</version>
	  	</dependency>
		<!--<dependency>
	 	    <groupId>org.slf4j</groupId> 
	 	    <artifactId>slf4j-jdk14</artifactId>
	 	    <version>${slf4j-version}</version>
	  	</dependency>-->
	  	<dependency>
	 	    <groupId>org.slf4j</groupId> 
<<<<<<< HEAD
	 	    <artifactId>slf4j-jdk14</artifactId>
	 	    <version>${slf4j-version}</version>
	  	</dependency>
	  	<!--<dependency>
	 	    <groupId>org.slf4j</groupId> 
	 	    <artifactId>slf4j-log4j12</artifactId> 
	 	    <version>${slf4j-version}</version>
	  	</dependency>-->
	</dependencies>	 
=======
	 	    <artifactId>slf4j-log4j12</artifactId> 
	 	    <version>${slf4j-version}</version>
	  	</dependency>
	</dependencies>
>>>>>>> 527fe07f
</project><|MERGE_RESOLUTION|>--- conflicted
+++ resolved
@@ -9,11 +9,7 @@
 	<parent>
 		<groupId>com.microsoft.azure</groupId>
 		<artifactId>azure-servicebus-parent</artifactId>
-<<<<<<< HEAD
-		<version>1.1.2</version>
-=======
 		<version>1.2.5</version>
->>>>>>> 527fe07f
 	</parent>
 	
 	<properties>
@@ -83,8 +79,7 @@
 	  	</dependency>-->
 	  	<dependency>
 	 	    <groupId>org.slf4j</groupId> 
-<<<<<<< HEAD
-	 	    <artifactId>slf4j-jdk14</artifactId>
+	 	    <artifactId>slf4j-log4j12</artifactId> 
 	 	    <version>${slf4j-version}</version>
 	  	</dependency>
 	  	<!--<dependency>
@@ -93,10 +88,4 @@
 	 	    <version>${slf4j-version}</version>
 	  	</dependency>-->
 	</dependencies>	 
-=======
-	 	    <artifactId>slf4j-log4j12</artifactId> 
-	 	    <version>${slf4j-version}</version>
-	  	</dependency>
-	</dependencies>
->>>>>>> 527fe07f
 </project>