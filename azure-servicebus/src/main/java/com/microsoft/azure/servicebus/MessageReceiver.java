// Copyright (c) Microsoft. All rights reserved.
// Licensed under the MIT license. See LICENSE file in the project root for full license information.

package com.microsoft.azure.servicebus;

import java.net.URI;
import java.time.Duration;
import java.time.Instant;
import java.util.ArrayList;
import java.util.Arrays;
import java.util.Collection;
import java.util.Iterator;
import java.util.Map;
import java.util.Map.Entry;
import java.util.UUID;
import java.util.concurrent.CompletableFuture;
import java.util.concurrent.ConcurrentHashMap;

import org.apache.qpid.proton.amqp.transport.ReceiverSettleMode;
import org.apache.qpid.proton.amqp.transport.SenderSettleMode;
import org.slf4j.Logger;
import org.slf4j.LoggerFactory;

import com.microsoft.azure.servicebus.primitives.ClientConstants;
import com.microsoft.azure.servicebus.primitives.ConnectionStringBuilder;
import com.microsoft.azure.servicebus.primitives.CoreMessageReceiver;
import com.microsoft.azure.servicebus.primitives.MessageWithDeliveryTag;
import com.microsoft.azure.servicebus.primitives.MessageWithLockToken;
import com.microsoft.azure.servicebus.primitives.MessagingFactory;
import com.microsoft.azure.servicebus.primitives.ServiceBusException;
import com.microsoft.azure.servicebus.primitives.SettleModePair;
import com.microsoft.azure.servicebus.primitives.StringUtil;
import com.microsoft.azure.servicebus.primitives.Timer;
import com.microsoft.azure.servicebus.primitives.TimerType;
import com.microsoft.azure.servicebus.primitives.Util;

// TODO As part of receive, don't return messages whose lock is already expired. Can happen because of delay between prefetch and actual receive from client.
class MessageReceiver extends InitializableEntity implements IMessageReceiver, IMessageBrowser {
    private static final Logger TRACE_LOGGER = LoggerFactory.getLogger(MessageReceiver.class);
    // Using 0 pre-fetch count for both receive modes, to avoid message lock lost exceptions in application receiving messages at a slow rate.
    // Applications can set it to a higher value if they need better performance.
    private static final int DEFAULT_PREFETCH_COUNT_PEEKLOCK = 0;
    private static final int DEFAULT_PREFETCH_COUNT_RECEIVEANDDELETE = 0;

    private final ReceiveMode receiveMode;
    private boolean ownsMessagingFactory;
    private URI namespaceEndpointURI;
    private ClientSettings clientSettings;
    private String entityPath = null;
    private MessagingFactory messagingFactory = null;
    private CoreMessageReceiver internalReceiver = null;
    private boolean isInitialized = false;
    private MessageBrowser browser = null;
    private int messagePrefetchCount;

    private final ConcurrentHashMap<UUID, Instant> requestResponseLockTokensToLockTimesMap;

    private MessageReceiver(ReceiveMode receiveMode) {
        super(StringUtil.getShortRandomString());
        this.receiveMode = receiveMode;
        this.requestResponseLockTokensToLockTimesMap = new ConcurrentHashMap<>();
        if (receiveMode == ReceiveMode.PEEKLOCK) {
            this.messagePrefetchCount = DEFAULT_PREFETCH_COUNT_PEEKLOCK;
        } else {
            this.messagePrefetchCount = DEFAULT_PREFETCH_COUNT_RECEIVEANDDELETE;
        }
    }

    private MessageReceiver(MessagingFactory messagingFactory, String entityPath, boolean ownsMessagingFactory, ReceiveMode receiveMode) {
        this(receiveMode);

        this.messagingFactory = messagingFactory;
        this.entityPath = entityPath;
        this.ownsMessagingFactory = ownsMessagingFactory;
    }
    
    MessageReceiver(URI namespaceEndpointURI, String entityPath, ClientSettings clientSettings, ReceiveMode receiveMode) {
        this(receiveMode);

        this.namespaceEndpointURI = namespaceEndpointURI;
        this.clientSettings = clientSettings;
        this.entityPath = entityPath;
        this.ownsMessagingFactory = true;
    }

    MessageReceiver(MessagingFactory messagingFactory, String entityPath, ReceiveMode receiveMode) {
        this(messagingFactory, entityPath, false, receiveMode);
    }

    @Override
    synchronized CompletableFuture<Void> initializeAsync() {
        if (this.isInitialized) {
            return CompletableFuture.completedFuture(null);
        } else {
            CompletableFuture<Void> factoryFuture;
            if (this.messagingFactory == null) {
                if (TRACE_LOGGER.isInfoEnabled()) {
                    TRACE_LOGGER.info("Creating MessagingFactory to namespace '{}'", this.namespaceEndpointURI.toString());
                }
                factoryFuture = MessagingFactory.createFromNamespaceEndpointURIAsyc(this.namespaceEndpointURI, this.clientSettings).thenAcceptAsync((f) ->
                {
                    this.messagingFactory = f;
                    if (TRACE_LOGGER.isInfoEnabled()) {
                        TRACE_LOGGER.info("Created MessagingFactory to namespace '{}'", this.namespaceEndpointURI.toString());
                    }
                });
            } else {
                factoryFuture = CompletableFuture.completedFuture(null);
            }

            return factoryFuture.thenComposeAsync((v) ->
            {
                CompletableFuture<CoreMessageReceiver> acceptReceiverFuture;
                if (this.internalReceiver == null) {

                    CompletableFuture<CoreMessageReceiver> receiverFuture;
                    if (MessageReceiver.this.isSessionReceiver()) {
                        TRACE_LOGGER.info("Creating SessionReceiver to entity '{}', requestedSessionId '{}', browsable session '{}', ReceiveMode '{}'", this.entityPath, this.getRequestedSessionId(), this.isBrowsableSession(), this.receiveMode);
                        receiverFuture = CoreMessageReceiver.create(this.messagingFactory, StringUtil.getShortRandomString(), this.entityPath, this.getRequestedSessionId(), this.isBrowsableSession(), this.messagePrefetchCount, getSettleModePairForRecevieMode(this.receiveMode));
                    } else {
                        TRACE_LOGGER.info("Creating MessageReceiver to entity '{}', ReceiveMode '{}'", this.entityPath, this.receiveMode);
                        receiverFuture = CoreMessageReceiver.create(this.messagingFactory, StringUtil.getShortRandomString(), this.entityPath, this.messagePrefetchCount, getSettleModePairForRecevieMode(this.receiveMode));
                    }

                    acceptReceiverFuture = receiverFuture.whenCompleteAsync((r, coreReceiverCreationEx) ->
                    {
                        if (coreReceiverCreationEx == null) {
                            this.internalReceiver = r;
                            if (MessageReceiver.this.isSessionReceiver()) {
                                TRACE_LOGGER.info("Created SessionReceiver to entity '{}', requestedSessionId '{}', browsable session '{}', acceptedSessionId '{}'", this.entityPath, this.getRequestedSessionId(), this.isBrowsableSession(), this.internalReceiver.getSessionId());
                            } else {
                                TRACE_LOGGER.info("Created MessageReceiver to entity '{}'", this.entityPath);
                            }
                        } else {
                            if (this.ownsMessagingFactory) {
                                //Close factory
                                this.messagingFactory.closeAsync();
                            }
                        }
                    });
                } else {
                    acceptReceiverFuture = CompletableFuture.completedFuture(null);
                }

                return acceptReceiverFuture.thenRunAsync(() ->
                {
                    this.isInitialized = true;
                    this.schedulePruningRequestResponseLockTokens();
                    this.browser = new MessageBrowser(this);
                    if (MessageReceiver.this.isSessionReceiver()) {
                        TRACE_LOGGER.info("Created MessageBrowser to entity '{}', sessionid '{}'", this.entityPath, this.internalReceiver.getSessionId());
                    } else {
                        TRACE_LOGGER.info("Created MessageBrowser to entity '{}'", this.entityPath);
                    }
                });
            });
        }
    }

    protected boolean isSessionReceiver() {
        return false;
    }

    protected boolean isBrowsableSession() {
        return false;
    }

    protected String getRequestedSessionId() {
        return null;
    }

    protected final CoreMessageReceiver getInternalReceiver() {
        return this.internalReceiver;
    }

    @Override
    public String getEntityPath() {
        return this.entityPath;
    }

    @Override
    public ReceiveMode getReceiveMode() {
        return this.receiveMode;
    }

    @Override
    public void abandon(UUID lockToken) throws InterruptedException, ServiceBusException {
        Utils.completeFuture(this.abandonAsync(lockToken));
    }

    @Override
    public void abandon(UUID lockToken, Map<String, Object> propertiesToModify) throws InterruptedException, ServiceBusException {
        Utils.completeFuture(this.abandonAsync(lockToken, propertiesToModify));
    }

    @Override
    public CompletableFuture<Void> abandonAsync(UUID lockToken) {
        return this.abandonAsync(lockToken, null);
    }

    @Override
    public CompletableFuture<Void> abandonAsync(UUID lockToken, Map<String, Object> propertiesToModify) {
        this.ensurePeekLockReceiveMode();
        TRACE_LOGGER.debug("Abandoning message with lock token '{}'", lockToken);
        return this.checkIfValidRequestResponseLockTokenAsync(lockToken).thenCompose((requestResponseLocked) -> {
            if (requestResponseLocked) {
                return this.internalReceiver.abandonMessageAsync(lockToken, propertiesToModify).thenRun(() -> MessageReceiver.this.requestResponseLockTokensToLockTimesMap.remove(lockToken));
            } else {
                return this.internalReceiver.abandonMessageAsync(Util.convertUUIDToDotNetBytes(lockToken), propertiesToModify);
            }
        });
    }

    @Override
    public void complete(UUID lockToken) throws InterruptedException, ServiceBusException {
        Utils.completeFuture(this.completeAsync(lockToken));
    }

	/*
    @Override
	public void completeBatch(Collection<? extends IMessage> messages) {
	}
	*/

    @Override
    public CompletableFuture<Void> completeAsync(UUID lockToken) {
        this.ensurePeekLockReceiveMode();
        TRACE_LOGGER.debug("Completing message with lock token '{}'", lockToken);
        return this.checkIfValidRequestResponseLockTokenAsync(lockToken).thenCompose((requestResponseLocked) -> {
            if (requestResponseLocked) {
                return this.internalReceiver.completeMessageAsync(lockToken).thenRun(() -> MessageReceiver.this.requestResponseLockTokensToLockTimesMap.remove(lockToken));
            } else {
                return this.internalReceiver.completeMessageAsync(Util.convertUUIDToDotNetBytes(lockToken));
            }
        });
    }

	/*
    @Override
	public CompletableFuture<Void> completeBatchAsync(Collection<? extends IMessage> messages) {
		// TODO Auto-generated method stub
		return null;
	}
	*/

    @Override
    public void defer(UUID lockToken) throws InterruptedException, ServiceBusException {
        Utils.completeFuture(this.deferAsync(lockToken));
    }

    @Override
    public void defer(UUID lockToken, Map<String, Object> propertiesToModify) throws InterruptedException, ServiceBusException {
        Utils.completeFuture(this.deferAsync(lockToken, propertiesToModify));
    }

    @Override
    public CompletableFuture<Void> deferAsync(UUID lockToken) {
        return this.deferAsync(lockToken, null);
    }

    @Override
    public CompletableFuture<Void> deferAsync(UUID lockToken, Map<String, Object> propertiesToModify) {
        this.ensurePeekLockReceiveMode();
        TRACE_LOGGER.debug("Deferring message with lock token '{}'", lockToken);
        return this.checkIfValidRequestResponseLockTokenAsync(lockToken).thenCompose((requestResponseLocked) -> {
            if (requestResponseLocked) {
                return this.internalReceiver.deferMessageAsync(lockToken, propertiesToModify).thenRun(() -> MessageReceiver.this.requestResponseLockTokensToLockTimesMap.remove(lockToken));
            } else {
                return this.internalReceiver.deferMessageAsync(Util.convertUUIDToDotNetBytes(lockToken), propertiesToModify);
            }
        });
    }

    @Override
    public void deadLetter(UUID lockToken) throws InterruptedException, ServiceBusException {
        Utils.completeFuture(this.deadLetterAsync(lockToken));
    }

    @Override
    public void deadLetter(UUID lockToken, Map<String, Object> propertiesToModify) throws InterruptedException, ServiceBusException {
        Utils.completeFuture(this.deadLetterAsync(lockToken, propertiesToModify));
    }

    @Override
    public void deadLetter(UUID lockToken, String deadLetterReason, String deadLetterErrorDescription) throws InterruptedException, ServiceBusException {
        Utils.completeFuture(this.deadLetterAsync(lockToken, deadLetterReason, deadLetterErrorDescription));
    }

    @Override
    public void deadLetter(UUID lockToken, String deadLetterReason, String deadLetterErrorDescription, Map<String, Object> propertiesToModify) throws InterruptedException, ServiceBusException {
        Utils.completeFuture(this.deadLetterAsync(lockToken, deadLetterReason, deadLetterErrorDescription, propertiesToModify));
    }

    @Override
    public CompletableFuture<Void> deadLetterAsync(UUID lockToken) {
        return this.deadLetterAsync(lockToken, null, null, null);
    }

    @Override
    public CompletableFuture<Void> deadLetterAsync(UUID lockToken, Map<String, Object> propertiesToModify) {
        return this.deadLetterAsync(lockToken, null, null, propertiesToModify);
    }

    @Override
    public CompletableFuture<Void> deadLetterAsync(UUID lockToken, String deadLetterReason, String deadLetterErrorDescription) {
        return this.deadLetterAsync(lockToken, deadLetterReason, deadLetterErrorDescription, null);
    }

    @Override
    public CompletableFuture<Void> deadLetterAsync(UUID lockToken, String deadLetterReason, String deadLetterErrorDescription, Map<String, Object> propertiesToModify) {
        this.ensurePeekLockReceiveMode();
        TRACE_LOGGER.debug("Deadlettering message with lock token '{}'", lockToken);
        return this.checkIfValidRequestResponseLockTokenAsync(lockToken).thenCompose((requestResponseLocked) -> {
            if (requestResponseLocked) {
                return this.internalReceiver.deadLetterMessageAsync(lockToken, deadLetterReason, deadLetterErrorDescription, propertiesToModify).thenRun(() -> MessageReceiver.this.requestResponseLockTokensToLockTimesMap.remove(lockToken));
            } else {
                return this.internalReceiver.deadLetterMessageAsync(Util.convertUUIDToDotNetBytes(lockToken), deadLetterReason, deadLetterErrorDescription, propertiesToModify);
            }
        });
    }

    @Override
    public IMessage receive() throws InterruptedException, ServiceBusException {
        return Utils.completeFuture(this.receiveAsync());
    }

    @Override
    public IMessage receive(Duration serverWaitTime) throws InterruptedException, ServiceBusException {
        return Utils.completeFuture(this.receiveAsync(serverWaitTime));
    }

    @Override
    public IMessage receiveDeferredMessage(long sequenceNumber) throws InterruptedException, ServiceBusException {
        return Utils.completeFuture(this.receiveDeferredMessageAsync(sequenceNumber));
    }

    @Override
    public Collection<IMessage> receiveBatch(int maxMessageCount) throws InterruptedException, ServiceBusException {
        return Utils.completeFuture(this.receiveBatchAsync(maxMessageCount));
    }

    @Override
    public Collection<IMessage> receiveBatch(int maxMessageCount, Duration serverWaitTime) throws InterruptedException, ServiceBusException {
        return Utils.completeFuture(this.receiveBatchAsync(maxMessageCount, serverWaitTime));
    }

    @Override
    public Collection<IMessage> receiveDeferredMessageBatch(Collection<Long> sequenceNumbers) throws ServiceBusException, InterruptedException {
        return Utils.completeFuture(this.receiveDeferredMessageBatchAsync(sequenceNumbers));
    }

    @Override
    public CompletableFuture<IMessage> receiveAsync() {
        return this.receiveAsync(this.messagingFactory.getOperationTimeout());
    }

    @Override
    public CompletableFuture<IMessage> receiveAsync(Duration serverWaitTime) {
        CompletableFuture<IMessage> receiveFuture = this.internalReceiver.receiveAsync(1, serverWaitTime).thenApplyAsync(c ->
        {
            if (c == null)
                return null;
            else if (c.isEmpty())
                return null;
            else
                return MessageConverter.convertAmqpMessageToBrokeredMessage(c.toArray(new MessageWithDeliveryTag[0])[0]);
        });
        
        return this.filterLockExpiredMessage(receiveFuture, serverWaitTime);
    }

    @Override
    public CompletableFuture<Collection<IMessage>> receiveBatchAsync(int maxMessageCount) {
        return this.receiveBatchAsync(maxMessageCount, this.messagingFactory.getOperationTimeout());
    }

    @Override
    public CompletableFuture<Collection<IMessage>> receiveBatchAsync(int maxMessageCount, Duration serverWaitTime) {
        CompletableFuture<Collection<IMessage>> receiveFuture = this.internalReceiver.receiveAsync(maxMessageCount, serverWaitTime).thenApplyAsync(c ->
        {
            if (c == null)
                return null;
            else if (c.isEmpty())
                return null;
            else
                return convertAmqpMessagesWithDeliveryTagsToBrokeredMessages(c);
        });
<<<<<<< HEAD
        
        return this.filterLockExpiredMessages(receiveFuture, maxMessageCount, serverWaitTime);
=======

>>>>>>> 70d49ad7
    }

    @Override
    public CompletableFuture<IMessage> receiveDeferredMessageAsync(long sequenceNumber) {
        ArrayList<Long> list = new ArrayList<>();
        list.add(sequenceNumber);
        return this.receiveDeferredMessageBatchAsync(list).thenApplyAsync(c ->
        {
            if (c == null)
                return null;
            else if (c.isEmpty())
                return null;
            else
                return c.toArray(new Message[0])[0];
        });
    }

    @Override
    public CompletableFuture<Collection<IMessage>> receiveDeferredMessageBatchAsync(Collection<Long> sequenceNumbers) {
        TRACE_LOGGER.debug("Receiving messages by sequence numbers '{}' from entity '{}'", sequenceNumbers, this.entityPath);
        return this.internalReceiver.receiveDeferredMessageBatchAsync(sequenceNumbers.toArray(new Long[0])).thenApplyAsync(c ->
        {
            if (c == null)
                return null;
            else if (c.isEmpty())
                return null;
            else
                return convertAmqpMessagesWithLockTokensToBrokeredMessages(c);
        });
    }

    @Override
    protected CompletableFuture<Void> onClose() {
        if (this.isInitialized) {
            if (MessageReceiver.this.isSessionReceiver()) {
                TRACE_LOGGER.info("Closing SessionReceiver to entity '{}', browsable session '{}', sessionId '{}'", this.entityPath, this.isBrowsableSession(), this.internalReceiver.getSessionId());
            } else {
                TRACE_LOGGER.info("Closing MessageReceiver to entity '{}'", this.entityPath);
            }
            CompletableFuture<Void> closeReceiverFuture = this.internalReceiver.closeAsync();

            return closeReceiverFuture.thenComposeAsync((v) ->
            {
                if (MessageReceiver.this.isSessionReceiver()) {
                    TRACE_LOGGER.info("Closed SessionReceiver to entity '{}', browsable session '{}', sessionId '{}'", this.entityPath, this.isBrowsableSession(), this.internalReceiver.getSessionId());
                } else {
                    TRACE_LOGGER.info("Closed MessageReceiver to entity '{}'", this.entityPath);
                }
                if (MessageReceiver.this.ownsMessagingFactory) {
                    if (TRACE_LOGGER.isInfoEnabled()) {
                        TRACE_LOGGER.info("Closing MessagingFactory associated with namespace '{}'", this.namespaceEndpointURI.toString());
                    }
                    return MessageReceiver.this.messagingFactory.closeAsync();
                } else {
                    return CompletableFuture.completedFuture(null);
                }
            });
        } else {
            return CompletableFuture.completedFuture(null);
        }
    }

    @Override
    public int getPrefetchCount() {
        return this.messagePrefetchCount;
    }

    @Override
    public void setPrefetchCount(int prefetchCount) throws ServiceBusException {
        this.messagePrefetchCount = prefetchCount;
        if (this.isInitialized) {
            if (MessageReceiver.this.isSessionReceiver()) {
                TRACE_LOGGER.info("Setting prefetch count on session receiver to entity '{}', sessionid '{}' to '{}'", this.entityPath, this.internalReceiver.getSessionId(), prefetchCount);
            } else {
                TRACE_LOGGER.info("Setting prefetch count on session receiver to entity '{}' to '{}'", this.entityPath, prefetchCount);
            }

            this.internalReceiver.setPrefetchCount(prefetchCount);
        }
    }

    private static SettleModePair getSettleModePairForRecevieMode(ReceiveMode receiveMode) {
        if (receiveMode == ReceiveMode.RECEIVEANDDELETE) {
            return new SettleModePair(SenderSettleMode.SETTLED, ReceiverSettleMode.FIRST);
        } else {
            return new SettleModePair(SenderSettleMode.UNSETTLED, ReceiverSettleMode.SECOND);
        }
    }

    private Collection<IMessage> convertAmqpMessagesWithDeliveryTagsToBrokeredMessages(Collection<MessageWithDeliveryTag> amqpMessages) {
        ArrayList<IMessage> convertedMessages = new ArrayList<IMessage>();
        for (MessageWithDeliveryTag amqpMessageWithDeliveryTag : amqpMessages) {
            convertedMessages.add(MessageConverter.convertAmqpMessageToBrokeredMessage(amqpMessageWithDeliveryTag));
        }

        return convertedMessages;
    }

    private Collection<IMessage> convertAmqpMessagesWithLockTokensToBrokeredMessages(Collection<MessageWithLockToken> amqpMessages) {
        ArrayList<IMessage> convertedMessages = new ArrayList<IMessage>();
        for (MessageWithLockToken amqpMessageWithLockToken : amqpMessages) {
            Message convertedMessage = MessageConverter.convertAmqpMessageToBrokeredMessage(amqpMessageWithLockToken);
            convertedMessages.add(convertedMessage);
            if (!convertedMessage.getLockToken().equals(ClientConstants.ZEROLOCKTOKEN)) {
                this.requestResponseLockTokensToLockTimesMap.put(convertedMessage.getLockToken(), convertedMessage.getLockedUntilUtc());
            }
        }

        return convertedMessages;
    }

    private void ensurePeekLockReceiveMode() {
        if (this.receiveMode != ReceiveMode.PEEKLOCK) {
            throw new UnsupportedOperationException("Operations Complete/Abandon/DeadLetter/Defer cannot be called on a receiver opened in ReceiveAndDelete mode.");
        }
    }
    
    private boolean isMessageLockExpired(IMessage msg)
    {
        return msg.getLockedUntilUtc().isBefore(Instant.now());
    }
    
    private CompletableFuture<IMessage> filterLockExpiredMessage(CompletableFuture<IMessage> receivedFuture, Duration serverWaitTime)
    {
        if(this.receiveMode == ReceiveMode.RECEIVEANDDELETE)
        {
            return receivedFuture;
        }
        else
        {
            Instant startTime = Instant.now();
            return receivedFuture.thenCompose((msg) -> {
                if(msg == null)
                {
                    return receivedFuture;
                }
                else
                {
                    if(isMessageLockExpired(msg))
                    {
                        // Message lock already expired. Receive another message
                        TRACE_LOGGER.warn("Lock of the prefetched message with sequence number '{}' and id '{}' from '{}' already expired", msg.getSequenceNumber(), msg.getMessageId(), this.getEntityPath());
                        Duration remainingWaitTime = serverWaitTime.minus(Duration.between(startTime, Instant.now()));
                        if(remainingWaitTime.isNegative() || remainingWaitTime.isZero())
                        {
                            return CompletableFuture.completedFuture(null);
                        }
                        else
                        {
                            TRACE_LOGGER.debug("Ignored the lock exipred message and receiving again from '{}'", this.getEntityPath());
                            return this.receiveAsync(remainingWaitTime);
                        }
                    }
                    else
                    {
                        return CompletableFuture.completedFuture(msg);
                    }
                }
            });
        }
    }
    
    private CompletableFuture<Collection<IMessage>> filterLockExpiredMessages(CompletableFuture<Collection<IMessage>> receivedFuture, int maxMessageCount, Duration serverWaitTime)
    {
        if(this.receiveMode == ReceiveMode.RECEIVEANDDELETE)
        {
            return receivedFuture;
        }
        else
        {
            Instant startTime = Instant.now();
            return receivedFuture.thenCompose((messages) -> {
                if(messages == null || messages.size() == 0)
                {
                    return receivedFuture;
                }
                else
                {
                    boolean areMessagesRemoved = false;
                    Iterator<IMessage> msgIterator = messages.iterator();
                    while(msgIterator.hasNext())
                    {
                        IMessage msg = msgIterator.next();
                        if(isMessageLockExpired(msg))
                        {
                            // Message lock already expired. remove it
                            TRACE_LOGGER.warn("Lock of the prefetched message with sequence number '{}' and id '{}' from '{}' already expired. Removing it from the list of messages returned to the caller.", msg.getSequenceNumber(), msg.getMessageId(), this.getEntityPath());
                            msgIterator.remove();
                            areMessagesRemoved = true;
                        }
                        else
                        {
                            // Break the loop. As next messages in the list are received from the entity after current message and are definitely not expired. No need to check them
                            break;
                        }
                    }
                    
                    if(areMessagesRemoved)
                    {
                        if(messages.size() > 0)
                        {
                            // There are some messages still in the list.. Just return them to the caller
                            return CompletableFuture.completedFuture(messages);
                        }
                        else
                        {
                            Duration remainingWaitTime = serverWaitTime.minus(Duration.between(startTime, Instant.now()));
                            if(remainingWaitTime.isNegative() || remainingWaitTime.isZero())
                            {
                                return CompletableFuture.completedFuture(null);
                            }
                            else
                            {
                                TRACE_LOGGER.debug("All messages in the received list are lock expired. So receiving again from '{}'", this.getEntityPath());
                                return this.receiveBatchAsync(maxMessageCount, remainingWaitTime);
                            }
                        }
                    }
                    else
                    {
                        return receivedFuture;
                    }
                }
            });
        }
    }

    private CompletableFuture<Boolean> checkIfValidRequestResponseLockTokenAsync(UUID lockToken) {
        CompletableFuture<Boolean> future = new CompletableFuture<Boolean>();
        Instant lockedUntilUtc = this.requestResponseLockTokensToLockTimesMap.get(lockToken);
        if (lockedUntilUtc == null) {
            future.complete(false);
        } else {
            // Should we check for lock expiration here?
            if (lockedUntilUtc.isBefore(Instant.now())) {
                future.completeExceptionally(new ServiceBusException(false, "Lock already expired for the lock token."));
            } else {
                future.complete(true);
            }
        }

        return future;
    }

    @Override
    public CompletableFuture<Instant> renewMessageLockAsync(IMessage message) {
        ArrayList<IMessage> list = new ArrayList<>();
        list.add(message);
        return this.renewMessageLockBatchAsync(list).thenApply((c) -> c.toArray(new Instant[0])[0]);
    }

    //	@Override
    public CompletableFuture<Collection<Instant>> renewMessageLockBatchAsync(Collection<? extends IMessage> messages) {
        this.ensurePeekLockReceiveMode();

        UUID[] lockTokens = new UUID[messages.size()];
        int messageIndex = 0;
        for (IMessage message : messages) {
            UUID lockToken = message.getLockToken();
            if (lockToken.equals(ClientConstants.ZEROLOCKTOKEN)) {
                throw new UnsupportedOperationException("Lock of a message received in ReceiveAndDelete mode cannot be renewed.");
            }
            lockTokens[messageIndex++] = lockToken;
        }

        if (TRACE_LOGGER.isDebugEnabled()) {
            TRACE_LOGGER.debug("Renewing message locks of lock tokens '{}'", Arrays.toString(lockTokens));
        }
        return this.internalReceiver.renewMessageLocksAsync(lockTokens).thenApplyAsync(
                (newLockedUntilTimes) ->
                {
                    if (TRACE_LOGGER.isDebugEnabled()) {
                        TRACE_LOGGER.debug("Renewed message locks of lock tokens '{}'", Arrays.toString(lockTokens));
                    }
                    // Assuming both collections are of same size and in same order (order doesn't really matter as all instants in the response are same).
                    Iterator<? extends IMessage> messageIterator = messages.iterator();
                    Iterator<Instant> lockTimeIterator = newLockedUntilTimes.iterator();
                    while (messageIterator.hasNext() && lockTimeIterator.hasNext()) {
                        Message message = (Message) messageIterator.next();
                        Instant lockedUntilUtc = lockTimeIterator.next();
                        message.setLockedUntilUtc(lockedUntilUtc);
                        if (this.requestResponseLockTokensToLockTimesMap.containsKey(message.getLockToken())) {
                            this.requestResponseLockTokensToLockTimesMap.put(message.getLockToken(), lockedUntilUtc);
                        }
                    }
                    return newLockedUntilTimes;
                }
        );
    }

    @Override
    public Instant renewMessageLock(IMessage message) throws InterruptedException, ServiceBusException {
        return Utils.completeFuture(this.renewMessageLockAsync(message));
    }

    //	@Override
    public Collection<Instant> renewMessageLockBatch(Collection<? extends IMessage> messages) throws InterruptedException, ServiceBusException {
        return Utils.completeFuture(this.renewMessageLockBatchAsync(messages));
    }

    @Override
    public IMessage peek() throws InterruptedException, ServiceBusException {
        return this.browser.peek();
    }

    @Override
    public IMessage peek(long fromSequenceNumber) throws InterruptedException, ServiceBusException {
        return this.browser.peek(fromSequenceNumber);
    }

    @Override
    public Collection<IMessage> peekBatch(int messageCount) throws InterruptedException, ServiceBusException {
        return this.browser.peekBatch(messageCount);
    }

    @Override
    public Collection<IMessage> peekBatch(long fromSequenceNumber, int messageCount) throws InterruptedException, ServiceBusException {
        return this.browser.peekBatch(fromSequenceNumber, messageCount);
    }

    @Override
    public CompletableFuture<IMessage> peekAsync() {
        return this.browser.peekAsync();
    }

    @Override
    public CompletableFuture<IMessage> peekAsync(long fromSequenceNumber) {
        return this.browser.peekAsync(fromSequenceNumber);
    }

    @Override
    public CompletableFuture<Collection<IMessage>> peekBatchAsync(int messageCount) {
        return this.browser.peekBatchAsync(messageCount);
    }

    @Override
    public CompletableFuture<Collection<IMessage>> peekBatchAsync(long fromSequenceNumber, int messageCount) {
        return this.browser.peekBatchAsync(fromSequenceNumber, messageCount);
    }

    private void schedulePruningRequestResponseLockTokens() {
        // Run it every 1 hour
        Timer.schedule(new Runnable() {
            public void run() {
                Instant systemTime = Instant.now();
                Entry<UUID, Instant>[] copyOfEntries = (Entry<UUID, Instant>[]) MessageReceiver.this.requestResponseLockTokensToLockTimesMap.entrySet().toArray();
                for (Entry<UUID, Instant> entry : copyOfEntries) {
                    if (entry.getValue().isBefore(systemTime)) {
                        // lock expired
                        MessageReceiver.this.requestResponseLockTokensToLockTimesMap.remove(entry.getKey());
                    }
                }
            }
        }, Duration.ofSeconds(3600), TimerType.RepeatRun);
    }

    MessagingFactory getMessagingFactory() {
        return this.messagingFactory;
    }
}<|MERGE_RESOLUTION|>--- conflicted
+++ resolved
@@ -356,7 +356,7 @@
 
     @Override
     public CompletableFuture<IMessage> receiveAsync(Duration serverWaitTime) {
-        CompletableFuture<IMessage> receiveFuture = this.internalReceiver.receiveAsync(1, serverWaitTime).thenApplyAsync(c ->
+        return this.internalReceiver.receiveAsync(1, serverWaitTime).thenApplyAsync(c ->
         {
             if (c == null)
                 return null;
@@ -365,8 +365,6 @@
             else
                 return MessageConverter.convertAmqpMessageToBrokeredMessage(c.toArray(new MessageWithDeliveryTag[0])[0]);
         });
-        
-        return this.filterLockExpiredMessage(receiveFuture, serverWaitTime);
     }
 
     @Override
@@ -376,7 +374,7 @@
 
     @Override
     public CompletableFuture<Collection<IMessage>> receiveBatchAsync(int maxMessageCount, Duration serverWaitTime) {
-        CompletableFuture<Collection<IMessage>> receiveFuture = this.internalReceiver.receiveAsync(maxMessageCount, serverWaitTime).thenApplyAsync(c ->
+        return this.internalReceiver.receiveAsync(maxMessageCount, serverWaitTime).thenApplyAsync(c ->
         {
             if (c == null)
                 return null;
@@ -385,12 +383,6 @@
             else
                 return convertAmqpMessagesWithDeliveryTagsToBrokeredMessages(c);
         });
-<<<<<<< HEAD
-        
-        return this.filterLockExpiredMessages(receiveFuture, maxMessageCount, serverWaitTime);
-=======
-
->>>>>>> 70d49ad7
     }
 
     @Override
@@ -505,116 +497,6 @@
     private void ensurePeekLockReceiveMode() {
         if (this.receiveMode != ReceiveMode.PEEKLOCK) {
             throw new UnsupportedOperationException("Operations Complete/Abandon/DeadLetter/Defer cannot be called on a receiver opened in ReceiveAndDelete mode.");
-        }
-    }
-    
-    private boolean isMessageLockExpired(IMessage msg)
-    {
-        return msg.getLockedUntilUtc().isBefore(Instant.now());
-    }
-    
-    private CompletableFuture<IMessage> filterLockExpiredMessage(CompletableFuture<IMessage> receivedFuture, Duration serverWaitTime)
-    {
-        if(this.receiveMode == ReceiveMode.RECEIVEANDDELETE)
-        {
-            return receivedFuture;
-        }
-        else
-        {
-            Instant startTime = Instant.now();
-            return receivedFuture.thenCompose((msg) -> {
-                if(msg == null)
-                {
-                    return receivedFuture;
-                }
-                else
-                {
-                    if(isMessageLockExpired(msg))
-                    {
-                        // Message lock already expired. Receive another message
-                        TRACE_LOGGER.warn("Lock of the prefetched message with sequence number '{}' and id '{}' from '{}' already expired", msg.getSequenceNumber(), msg.getMessageId(), this.getEntityPath());
-                        Duration remainingWaitTime = serverWaitTime.minus(Duration.between(startTime, Instant.now()));
-                        if(remainingWaitTime.isNegative() || remainingWaitTime.isZero())
-                        {
-                            return CompletableFuture.completedFuture(null);
-                        }
-                        else
-                        {
-                            TRACE_LOGGER.debug("Ignored the lock exipred message and receiving again from '{}'", this.getEntityPath());
-                            return this.receiveAsync(remainingWaitTime);
-                        }
-                    }
-                    else
-                    {
-                        return CompletableFuture.completedFuture(msg);
-                    }
-                }
-            });
-        }
-    }
-    
-    private CompletableFuture<Collection<IMessage>> filterLockExpiredMessages(CompletableFuture<Collection<IMessage>> receivedFuture, int maxMessageCount, Duration serverWaitTime)
-    {
-        if(this.receiveMode == ReceiveMode.RECEIVEANDDELETE)
-        {
-            return receivedFuture;
-        }
-        else
-        {
-            Instant startTime = Instant.now();
-            return receivedFuture.thenCompose((messages) -> {
-                if(messages == null || messages.size() == 0)
-                {
-                    return receivedFuture;
-                }
-                else
-                {
-                    boolean areMessagesRemoved = false;
-                    Iterator<IMessage> msgIterator = messages.iterator();
-                    while(msgIterator.hasNext())
-                    {
-                        IMessage msg = msgIterator.next();
-                        if(isMessageLockExpired(msg))
-                        {
-                            // Message lock already expired. remove it
-                            TRACE_LOGGER.warn("Lock of the prefetched message with sequence number '{}' and id '{}' from '{}' already expired. Removing it from the list of messages returned to the caller.", msg.getSequenceNumber(), msg.getMessageId(), this.getEntityPath());
-                            msgIterator.remove();
-                            areMessagesRemoved = true;
-                        }
-                        else
-                        {
-                            // Break the loop. As next messages in the list are received from the entity after current message and are definitely not expired. No need to check them
-                            break;
-                        }
-                    }
-                    
-                    if(areMessagesRemoved)
-                    {
-                        if(messages.size() > 0)
-                        {
-                            // There are some messages still in the list.. Just return them to the caller
-                            return CompletableFuture.completedFuture(messages);
-                        }
-                        else
-                        {
-                            Duration remainingWaitTime = serverWaitTime.minus(Duration.between(startTime, Instant.now()));
-                            if(remainingWaitTime.isNegative() || remainingWaitTime.isZero())
-                            {
-                                return CompletableFuture.completedFuture(null);
-                            }
-                            else
-                            {
-                                TRACE_LOGGER.debug("All messages in the received list are lock expired. So receiving again from '{}'", this.getEntityPath());
-                                return this.receiveBatchAsync(maxMessageCount, remainingWaitTime);
-                            }
-                        }
-                    }
-                    else
-                    {
-                        return receivedFuture;
-                    }
-                }
-            });
         }
     }
 
