/*
; * Copyright (c) Microsoft. All rights reserved.
 * Licensed under the MIT license. See LICENSE file in the project root for full license information.
 */
package com.microsoft.azure.servicebus.primitives;

import java.io.IOException;
import java.time.Duration;
import java.time.Instant;
import java.time.ZonedDateTime;
import java.util.Arrays;
import java.util.Collection;
import java.util.Comparator;
import java.util.HashMap;
import java.util.Iterator;
import java.util.LinkedList;
import java.util.Locale;
import java.util.Map;
import java.util.PriorityQueue;
import java.util.UUID;
import java.util.concurrent.CompletableFuture;
import java.util.concurrent.ConcurrentHashMap;
import java.util.concurrent.ScheduledFuture;

import org.apache.qpid.proton.Proton;
import org.apache.qpid.proton.amqp.Binary;
import org.apache.qpid.proton.amqp.Symbol;
import org.apache.qpid.proton.amqp.UnsignedInteger;
import org.apache.qpid.proton.amqp.messaging.Accepted;
import org.apache.qpid.proton.amqp.messaging.Data;
import org.apache.qpid.proton.amqp.messaging.Rejected;
import org.apache.qpid.proton.amqp.messaging.Released;
import org.apache.qpid.proton.amqp.messaging.Source;
import org.apache.qpid.proton.amqp.messaging.Target;
import org.apache.qpid.proton.amqp.transport.DeliveryState;
import org.apache.qpid.proton.amqp.transport.ErrorCondition;
import org.apache.qpid.proton.amqp.transport.SenderSettleMode;
import org.apache.qpid.proton.engine.BaseHandler;
import org.apache.qpid.proton.engine.Connection;
import org.apache.qpid.proton.engine.Delivery;
import org.apache.qpid.proton.engine.EndpointState;
import org.apache.qpid.proton.engine.Sender;
import org.apache.qpid.proton.engine.Session;
import org.apache.qpid.proton.engine.impl.DeliveryImpl;
import org.apache.qpid.proton.message.Message;
import org.slf4j.Logger;
import org.slf4j.LoggerFactory;

import com.microsoft.azure.servicebus.amqp.AmqpConstants;
import com.microsoft.azure.servicebus.amqp.DispatchHandler;
import com.microsoft.azure.servicebus.amqp.IAmqpSender;
import com.microsoft.azure.servicebus.amqp.SendLinkHandler;
import com.microsoft.azure.servicebus.amqp.SessionHandler;

/*
 * Abstracts all amqp related details
 * translates event-driven reactor model into async send Api
 */
public class CoreMessageSender extends ClientEntity implements IAmqpSender, IErrorContextProvider
{
	private static final Logger TRACE_LOGGER = LoggerFactory.getLogger(CoreMessageSender.class);
	private static final String SEND_TIMED_OUT = "Send operation timed out";
	private static final Duration LINK_REOPEN_TIMEOUT = Duration.ofMinutes(5); // service closes link long before this timeout expires

	private final Object requestResonseLinkCreationLock = new Object();
	private final MessagingFactory underlyingFactory;
	private final String sendPath;
	private final String sasTokenAudienceURI;
	private final Duration operationTimeout;
	private final RetryPolicy retryPolicy;
	private final CompletableFuture<Void> linkClose;
	private final Object pendingSendLock;
	private final ConcurrentHashMap<String, SendWorkItem<Void>> pendingSendsData;
	private final PriorityQueue<WeightedDeliveryTag> pendingSends;
	private final DispatchHandler sendWork;
	private boolean isSendLoopRunning;

	private Sender sendLink;
	private RequestResponseLink requestResponseLink;
	private CompletableFuture<CoreMessageSender> linkFirstOpen; 
	private int linkCredit;
	private Exception lastKnownLinkError;
	private Instant lastKnownErrorReportedAt;
	private ScheduledFuture<?> sasTokenRenewTimerFuture;
	private CompletableFuture<Void> requestResponseLinkCreationFuture;
	private CompletableFuture<Void> sendLinkReopenFuture;

	public static CompletableFuture<CoreMessageSender> create(
			final MessagingFactory factory,
			final String sendLinkName,
			final String senderPath)
	{
	    TRACE_LOGGER.info("Creating core message sender to '{}'", senderPath);
		final CoreMessageSender msgSender = new CoreMessageSender(factory, sendLinkName, senderPath);
		TimeoutTracker openLinkTracker = TimeoutTracker.create(factory.getOperationTimeout());
		msgSender.initializeLinkOpen(openLinkTracker);
		
		msgSender.sendTokenAndSetRenewTimer(false).handleAsync((v, sasTokenEx) -> {
		    if(sasTokenEx != null)
		    {
		        Throwable cause = ExceptionUtil.extractAsyncCompletionCause(sasTokenEx);
		        TRACE_LOGGER.error("Sending SAS Token to '{}' failed.", msgSender.sendPath, cause);
		        msgSender.linkFirstOpen.completeExceptionally(cause);
		    }
		    else
		    {
		        try
	            {
	                msgSender.underlyingFactory.scheduleOnReactorThread(new DispatchHandler()
	                {
	                    @Override
	                    public void onEvent()
	                    {
	                        msgSender.createSendLink();
	                    }
	                });
	            }
	            catch (IOException ioException)
	            {
	                msgSender.cancelSASTokenRenewTimer();
	                msgSender.linkFirstOpen.completeExceptionally(new ServiceBusException(false, "Failed to create Sender, see cause for more details.", ioException));
	            }
		    }
		    
		    return null;
        });
		
		
		return msgSender.linkFirstOpen;
	}
	
	private CompletableFuture<Void> createRequestResponseLink()
	{		
		synchronized (this.requestResonseLinkCreationLock) {
            if(this.requestResponseLinkCreationFuture == null)
            {
                this.requestResponseLinkCreationFuture = new CompletableFuture<Void>();
                this.underlyingFactory.obtainRequestResponseLinkAsync(this.sendPath).handleAsync((rrlink, ex) ->
                {
                    if(ex == null)
                    {
                        this.requestResponseLink = rrlink;
                        this.requestResponseLinkCreationFuture.complete(null);
                    }
                    else
                    {
                        Throwable cause = ExceptionUtil.extractAsyncCompletionCause(ex);
                        this.requestResponseLinkCreationFuture.completeExceptionally(cause);
                        // Set it to null so next call will retry rr link creation
                        synchronized (this.requestResonseLinkCreationLock)
                        {
                            this.requestResponseLinkCreationFuture = null;
                        }
                    }
                    return null;
                });
            }
            
            return this.requestResponseLinkCreationFuture;
        }
	}
	
	private void closeRequestResponseLink()
    {
	    synchronized (this.requestResonseLinkCreationLock)
        {
            if(this.requestResponseLinkCreationFuture != null)
            {
                this.requestResponseLinkCreationFuture.thenRun(() -> {
                    this.underlyingFactory.releaseRequestResponseLink(this.sendPath);
                    this.requestResponseLink = null;
                });
                this.requestResponseLinkCreationFuture = null;
            }
        }
    }

	private CoreMessageSender(final MessagingFactory factory, final String sendLinkName, final String senderPath)
	{
		super(sendLinkName);

		this.sendPath = senderPath;
		this.sasTokenAudienceURI = String.format(ClientConstants.SAS_TOKEN_AUDIENCE_FORMAT, factory.getHostName(), senderPath);
		this.underlyingFactory = factory;
		this.operationTimeout = factory.getOperationTimeout();
		
		this.lastKnownLinkError = null;
		this.lastKnownErrorReportedAt = Instant.EPOCH;
		
		this.retryPolicy = factory.getRetryPolicy();

		this.pendingSendLock = new Object();
		this.pendingSendsData = new ConcurrentHashMap<String, SendWorkItem<Void>>();
		this.pendingSends = new PriorityQueue<WeightedDeliveryTag>(1000, new DeliveryTagComparator());
		this.linkCredit = 0;

		this.linkClose = new CompletableFuture<Void>();
		this.sendLinkReopenFuture = null;
		this.isSendLoopRunning = false;
		this.sendWork = new DispatchHandler()
		{ 
			@Override
			public void onEvent() 
			{
				CoreMessageSender.this.processSendWork();
			}
		};
	}

	public String getSendPath()
	{
		return this.sendPath;
	}
	
	private static String generateRandomDeliveryTag()
	{
	    return UUID.randomUUID().toString().replace("-", StringUtil.EMPTY);
	}
	
	private CompletableFuture<Void> sendCoreAsync(
			final byte[] bytes,
			final int arrayOffset,
			final int messageFormat)
	{
	    this.throwIfClosed(this.lastKnownLinkError);
		TRACE_LOGGER.debug("Sending message to '{}'", this.sendPath);
		String deliveryTag = CoreMessageSender.generateRandomDeliveryTag();
		CompletableFuture<Void> onSendFuture = new CompletableFuture<Void>();
		SendWorkItem<Void> sendWorkItem = new SendWorkItem<Void>(bytes, arrayOffset, messageFormat, deliveryTag, onSendFuture, this.operationTimeout);
		this.enlistSendRequest(deliveryTag, sendWorkItem, false);
		this.scheduleSendTimeout(sendWorkItem);
		return onSendFuture;
	}
	
	private void scheduleSendTimeout(SendWorkItem<Void> sendWorkItem)
	{
	    // Timer to timeout the request
        ScheduledFuture<?> timeoutTask = Timer.schedule(new Runnable()
        {
            @Override
            public void run()
            {
                if (!sendWorkItem.getWork().isDone())
                {
                    TRACE_LOGGER.warn("Delivery '{}' to '{}' did not receive ack from service. Throwing timeout.", sendWorkItem.getDeliveryTag(), CoreMessageSender.this.sendPath);
                    CoreMessageSender.this.pendingSendsData.remove(sendWorkItem.getDeliveryTag());
                    CoreMessageSender.this.throwSenderTimeout(sendWorkItem.getWork(), sendWorkItem.getLastKnownException());
                    // Weighted delivery tag not removed from the pending sends queue, but send loop will ignore it anyway if it is present
                }
            }
        },
        sendWorkItem.getTimeoutTracker().remaining(),
        TimerType.OneTimeRun);
        sendWorkItem.setTimeoutTask(timeoutTask);
	}
	
	private void enlistSendRequest(String deliveryTag, SendWorkItem<Void> sendWorkItem, boolean isRetrySend)
	{
	    synchronized (this.pendingSendLock)
        {
	        this.pendingSendsData.put(deliveryTag, sendWorkItem);
            this.pendingSends.offer(new WeightedDeliveryTag(deliveryTag, isRetrySend ? 1 : 0));
            
            if(!this.isSendLoopRunning)
            {
                try
                {
                    this.underlyingFactory.scheduleOnReactorThread(this.sendWork);
                }
                catch (IOException ioException)
                {
                    AsyncUtil.completeFutureExceptionally(sendWorkItem.getWork(), new ServiceBusException(false, "Send failed while dispatching to Reactor, see cause for more details.", ioException));
                }
            }
        }
	}
	
	private void reSendAsync(String deliveryTag, SendWorkItem<Void> retryingSendWorkItem, boolean reuseDeliveryTag)
    {
	    if(!retryingSendWorkItem.getWork().isDone() && retryingSendWorkItem.cancelTimeoutTask(false))
        {
	        Duration remainingTime = retryingSendWorkItem.getTimeoutTracker().remaining();
	        if(!remainingTime.isNegative() && !remainingTime.isZero())
	        {
	            if(!reuseDeliveryTag)
	            {
	                deliveryTag = CoreMessageSender.generateRandomDeliveryTag();
	                retryingSendWorkItem.setDeliveryTag(deliveryTag);
	            }
	            
	            this.enlistSendRequest(deliveryTag, retryingSendWorkItem, true);
	            this.scheduleSendTimeout(retryingSendWorkItem);
	        }
        }
    }

	public CompletableFuture<Void> sendAsync(final Iterable<Message> messages)
	{
		if (messages == null || IteratorUtil.sizeEquals(messages, 0))
		{
			throw new IllegalArgumentException("Sending Empty batch of messages is not allowed.");
		}
		
		TRACE_LOGGER.debug("Sending a batch of messages to '{}'", this.sendPath);

		Message firstMessage = messages.iterator().next();
		if (IteratorUtil.sizeEquals(messages, 1))
		{
			return this.sendAsync(firstMessage);
		}

		// proton-j doesn't support multiple dataSections to be part of AmqpMessage
		// here's the alternate approach provided by them: https://github.com/apache/qpid-proton/pull/54
		Message batchMessage = Proton.message();
		batchMessage.setMessageAnnotations(firstMessage.getMessageAnnotations());

		byte[] bytes = null;
		int byteArrayOffset = 0;
		try
		{
			Pair<byte[], Integer> encodedPair = Util.encodeMessageToMaxSizeArray(batchMessage);
			bytes = encodedPair.getFirstItem();
			byteArrayOffset = encodedPair.getSecondItem();
			
			for(Message amqpMessage: messages)
			{
				Message messageWrappedByData = Proton.message();	
				encodedPair = Util.encodeMessageToOptimalSizeArray(amqpMessage);
				messageWrappedByData.setBody(new Data(new Binary(encodedPair.getFirstItem(), 0, encodedPair.getSecondItem())));

				int encodedSize = Util.encodeMessageToCustomArray(messageWrappedByData, bytes, byteArrayOffset, ClientConstants.MAX_MESSAGE_LENGTH_BYTES - byteArrayOffset - 1);
				byteArrayOffset = byteArrayOffset + encodedSize;
			}
		}
		catch(PayloadSizeExceededException ex)
		{
		    TRACE_LOGGER.error("Payload size of batch of messages exceeded limit", ex);
			final CompletableFuture<Void> sendTask = new CompletableFuture<Void>();
			sendTask.completeExceptionally(ex);
			return sendTask;
		}

		return this.sendCoreAsync(bytes, byteArrayOffset, AmqpConstants.AMQP_BATCH_MESSAGE_FORMAT);
	}

	public CompletableFuture<Void> sendAsync(Message msg)
	{
		try
		{
			Pair<byte[], Integer> encodedPair = Util.encodeMessageToOptimalSizeArray(msg);
			return this.sendCoreAsync(encodedPair.getFirstItem(), encodedPair.getSecondItem(), DeliveryImpl.DEFAULT_MESSAGE_FORMAT);
		}
		catch(PayloadSizeExceededException exception)
		{
		    TRACE_LOGGER.error("Payload size of message exceeded limit", exception);
			final CompletableFuture<Void> sendTask = new CompletableFuture<Void>();
			sendTask.completeExceptionally(exception);
			return sendTask;
		}
	}

	@Override
	public void onOpenComplete(Exception completionException)
	{
		if (completionException == null)
		{
		    this.underlyingFactory.registerForConnectionError(this.sendLink);
			this.lastKnownLinkError = null;
			this.retryPolicy.resetRetryCount(this.getClientId());

			if(this.sendLinkReopenFuture != null && !this.sendLinkReopenFuture.isDone())
            {
                AsyncUtil.completeFuture(this.sendLinkReopenFuture, null);
                this.sendLinkReopenFuture = null;
            }
			
			if (!this.linkFirstOpen.isDone())
			{
			    TRACE_LOGGER.info("Opened send link to '{}'", this.sendPath);
				AsyncUtil.completeFuture(this.linkFirstOpen, this);				
			}
			else
			{ 
				synchronized (this.pendingSendLock)
				{
					if (!this.pendingSendsData.isEmpty())
					{
						LinkedList<String> unacknowledgedSends = new LinkedList<String>();
						unacknowledgedSends.addAll(this.pendingSendsData.keySet());
		
						if (unacknowledgedSends.size() > 0)
						{
							Iterator<String> reverseReader = unacknowledgedSends.iterator();
							while (reverseReader.hasNext())
							{
								String unacknowledgedSend = reverseReader.next();
								if (this.pendingSendsData.get(unacknowledgedSend).isWaitingForAck())
								{
									this.pendingSends.offer(new WeightedDeliveryTag(unacknowledgedSend, 1));
								}
							}
						}
	
						unacknowledgedSends.clear();
					}
				}
			}
		}
		else
		{
		    this.cancelSASTokenRenewTimer();
			if (!this.linkFirstOpen.isDone())
			{
			    TRACE_LOGGER.error("Opening send link to '{}' failed", this.sendPath, completionException);
				this.setClosed();				
				ExceptionUtil.completeExceptionally(this.linkFirstOpen, completionException, this, true);
			}
			
			if(this.sendLinkReopenFuture != null && !this.sendLinkReopenFuture.isDone())
            {
<<<<<<< HEAD
			    TRACE_LOGGER.error("Opening send link to '{}' failed", this.sendPath, completionException);
=======
			    TRACE_LOGGER.warn("Opening send link to '{}' failed", this.sendPath, completionException);
>>>>>>> 527fe07f
                AsyncUtil.completeFutureExceptionally(this.sendLinkReopenFuture, completionException);
                this.sendLinkReopenFuture = null;
            }
		}
	}

	@Override
	public void onClose(ErrorCondition condition)
	{	    
		Exception completionException = condition != null ? ExceptionUtil.toException(condition) 
				: new ServiceBusException(ClientConstants.DEFAULT_IS_TRANSIENT,
						"The entity has been closed due to transient failures (underlying link closed), please retry the operation.");		
		this.onError(completionException);
	}

	@Override
	public void onError(Exception completionException)
	{
		this.linkCredit = 0;
		if (this.getIsClosingOrClosed())
		{
		    Exception failureException = completionException == null
                    ? new OperationCancelledException("Send cancelled as the Sender instance is Closed before the sendOperation completed.")
                    : completionException;
			this.clearAllPendingSendsWithException(failureException);
			
			TRACE_LOGGER.info("Send link to '{}' closed", this.sendPath);
			AsyncUtil.completeFuture(this.linkClose, null);
			return;
		}
		else
		{
		    this.underlyingFactory.deregisterForConnectionError(this.sendLink);
			this.lastKnownLinkError = completionException;
			this.lastKnownErrorReportedAt = Instant.now();

			this.onOpenComplete(completionException);

			if (completionException != null &&
					(!(completionException instanceof ServiceBusException) || !((ServiceBusException) completionException).getIsTransient()))
			{
			    TRACE_LOGGER.warn("Send link to '{}' closed. Failing all pending send requests.", this.sendPath);
				this.clearAllPendingSendsWithException(completionException);
			}
			else
			{			    
				final Map.Entry<String, SendWorkItem<Void>> pendingSendEntry = IteratorUtil.getFirst(this.pendingSendsData.entrySet());
				if (pendingSendEntry != null && pendingSendEntry.getValue() != null)
				{
					final TimeoutTracker tracker = pendingSendEntry.getValue().getTimeoutTracker();
					if (tracker != null)
					{
						final Duration nextRetryInterval = this.retryPolicy.getNextRetryInterval(this.getClientId(), completionException, tracker.remaining());
						if (nextRetryInterval != null)
						{
						    TRACE_LOGGER.warn("Send link to '{}' closed. Will retry link creation after '{}'.", this.sendPath, nextRetryInterval);
						    Timer.schedule(() -> {CoreMessageSender.this.ensureLinkIsOpen();}, nextRetryInterval, TimerType.OneTimeRun);
						}
					}
				}
			}
		}
	}

	@Override
	public void onSendComplete(final Delivery delivery)
	{
		final DeliveryState outcome = delivery.getRemoteState();
		final String deliveryTag = new String(delivery.getTag());
		
		TRACE_LOGGER.debug("Received ack for delivery. path:{}, linkName:{}, deliveryTag:{}, outcome:{}", CoreMessageSender.this.sendPath, this.sendLink.getName(), deliveryTag, outcome);
		final SendWorkItem<Void> pendingSendWorkItem = this.pendingSendsData.remove(deliveryTag);

		if (pendingSendWorkItem != null)
		{
			if (outcome instanceof Accepted)
			{
				this.lastKnownLinkError = null;
				this.retryPolicy.resetRetryCount(this.getClientId());

				pendingSendWorkItem.cancelTimeoutTask(false);
				AsyncUtil.completeFuture(pendingSendWorkItem.getWork(), null);
			}
			else if (outcome instanceof Rejected)
			{
				Rejected rejected = (Rejected) outcome;
				ErrorCondition error = rejected.getError();
				Exception exception = ExceptionUtil.toException(error);

				if (ExceptionUtil.isGeneralError(error.getCondition()))
				{
					this.lastKnownLinkError = exception;
					this.lastKnownErrorReportedAt = Instant.now();
				}

				Duration retryInterval = this.retryPolicy.getNextRetryInterval(
						this.getClientId(), exception, pendingSendWorkItem.getTimeoutTracker().remaining());
				if (retryInterval == null)
				{
					this.cleanupFailedSend(pendingSendWorkItem, exception);
				}
				else
				{
				    TRACE_LOGGER.warn("Send failed for delivery '{}'. Will retry after '{}'", deliveryTag, retryInterval);
					pendingSendWorkItem.setLastKnownException(exception);
					Timer.schedule(() -> {CoreMessageSender.this.reSendAsync(deliveryTag, pendingSendWorkItem, false);}, retryInterval, TimerType.OneTimeRun);
				}
			}
			else if (outcome instanceof Released)
			{
				this.cleanupFailedSend(pendingSendWorkItem, new OperationCancelledException(outcome.toString()));
			}
			else 
			{
				this.cleanupFailedSend(pendingSendWorkItem, new ServiceBusException(false, outcome.toString()));
			}
		}
		else
		{
			TRACE_LOGGER.warn("Delivery mismatch. path:{}, linkName:{}, delivery:{}", this.sendPath, this.sendLink.getName(), deliveryTag);
		}
	}
	
	private void clearAllPendingSendsWithException(Exception failureException)
	{
	    synchronized (this.pendingSendLock)
        {
            for (Map.Entry<String, SendWorkItem<Void>> pendingSend: this.pendingSendsData.entrySet())
            {
                this.cleanupFailedSend(pendingSend.getValue(), failureException);
            }

            this.pendingSendsData.clear();
            this.pendingSends.clear();
        }
	}
	
	private void cleanupFailedSend(final SendWorkItem<Void> failedSend, final Exception exception)
	{
		failedSend.cancelTimeoutTask(false);		
		ExceptionUtil.completeExceptionally(failedSend.getWork(), exception, this, true);
	}

	private void createSendLink()
	{
	    TRACE_LOGGER.info("Creating send link to '{}'", this.sendPath);
		final Connection connection = this.underlyingFactory.getConnection();
		final Session session = connection.session();
		session.setOutgoingWindow(Integer.MAX_VALUE);
		session.open();
		BaseHandler.setHandler(session, new SessionHandler(sendPath));

		final String sendLinkNamePrefix = StringUtil.getShortRandomString();
		final String sendLinkName = !StringUtil.isNullOrEmpty(connection.getRemoteContainer()) ?
				sendLinkNamePrefix.concat(TrackingUtil.TRACKING_ID_TOKEN_SEPARATOR).concat(connection.getRemoteContainer()) :
				sendLinkNamePrefix;
		
		final Sender sender = session.sender(sendLinkName);
		final Target target = new Target();
		target.setAddress(sendPath);
		sender.setTarget(target);

		final Source source = new Source();
		sender.setSource(source);

		SenderSettleMode settleMode = SenderSettleMode.UNSETTLED;
		TRACE_LOGGER.debug("Send link settle mode '{}'", settleMode);
		sender.setSenderSettleMode(settleMode);

		Map<Symbol, Object> linkProperties = new HashMap<>();
		// ServiceBus expects timeout to be of type unsignedint
		linkProperties.put(ClientConstants.LINK_TIMEOUT_PROPERTY, UnsignedInteger.valueOf(Util.adjustServerTimeout(this.underlyingFactory.getOperationTimeout()).toMillis()));
		sender.setProperties(linkProperties);
		
		SendLinkHandler handler = new SendLinkHandler(CoreMessageSender.this);
		BaseHandler.setHandler(sender, handler);
		sender.open();
		this.sendLink = sender;
	}
	
	CompletableFuture<Void> sendTokenAndSetRenewTimer(boolean retryOnFailure)
	{
	    if(this.getIsClosingOrClosed())
        {
            return CompletableFuture.completedFuture(null);
        }
        else
        {            
            CompletableFuture<ScheduledFuture<?>> sendTokenFuture = this.underlyingFactory.sendSecurityTokenAndSetRenewTimer(this.sasTokenAudienceURI, retryOnFailure, () -> this.sendTokenAndSetRenewTimer(true));
            return sendTokenFuture.thenAccept((f) -> {this.sasTokenRenewTimerFuture = f; TRACE_LOGGER.debug("Sent SAS Token and set renew timer");});
        }
	}
	
	private void cancelSASTokenRenewTimer()
    {
        if(this.sasTokenRenewTimerFuture != null && !this.sasTokenRenewTimerFuture.isDone())
        {            
            this.sasTokenRenewTimerFuture.cancel(true);
            TRACE_LOGGER.debug("Cancelled SAS Token renew timer");
        }
    }
	
	// TODO: consolidate common-code written for timeouts in Sender/Receiver
	private void initializeLinkOpen(TimeoutTracker timeout)
	{
		this.linkFirstOpen = new CompletableFuture<CoreMessageSender>();

		// timer to signal a timeout if exceeds the operationTimeout on MessagingFactory
		Timer.schedule(
				new Runnable()
				{
					public void run()
					{
						if (!CoreMessageSender.this.linkFirstOpen.isDone())
						{
						    CoreMessageSender.this.closeInternals(false);
						    CoreMessageSender.this.setClosed();
						    
							Exception operationTimedout = new TimeoutException(
									String.format(Locale.US, "Open operation on SendLink(%s) on Entity(%s) timed out at %s.",	CoreMessageSender.this.sendLink.getName(), CoreMessageSender.this.getSendPath(), ZonedDateTime.now().toString()),
									CoreMessageSender.this.lastKnownErrorReportedAt.isAfter(Instant.now().minusSeconds(ClientConstants.SERVER_BUSY_BASE_SLEEP_TIME_IN_SECS)) ? CoreMessageSender.this.lastKnownLinkError : null);
							TRACE_LOGGER.warn(operationTimedout.getMessage());
							ExceptionUtil.completeExceptionally(CoreMessageSender.this.linkFirstOpen, operationTimedout, CoreMessageSender.this, false);
						}
					}
				}
				, timeout.remaining()
				, TimerType.OneTimeRun);
	}

	@Override
	public ErrorContext getContext()
	{
		final boolean isLinkOpened = this.linkFirstOpen != null && this.linkFirstOpen.isDone();
		final String referenceId = this.sendLink != null && this.sendLink.getRemoteProperties() != null && this.sendLink.getRemoteProperties().containsKey(ClientConstants.TRACKING_ID_PROPERTY)
				? this.sendLink.getRemoteProperties().get(ClientConstants.TRACKING_ID_PROPERTY).toString()
						: ((this.sendLink != null) ? this.sendLink.getName() : null);

		SenderErrorContext errorContext = new SenderErrorContext(
				this.underlyingFactory!=null ? this.underlyingFactory.getHostName() : null,
						this.sendPath,
						referenceId,
						isLinkOpened && this.sendLink != null ? this.sendLink.getCredit() : null);
		return errorContext;
	}

	@Override
	public void onFlow(final int creditIssued)
	{
		this.lastKnownLinkError = null;

		if (creditIssued <= 0)
			return;	
		
		TRACE_LOGGER.debug("Received flow frame. path:{}, linkName:{}, remoteLinkCredit:{}, pendingSendsWaitingForCredit:{}, pendingSendsWaitingDelivery:{}",
                    this.sendPath, this.sendLink.getName(), creditIssued, this.pendingSends.size(), this.pendingSendsData.size() - this.pendingSends.size());

		this.linkCredit = this.linkCredit + creditIssued;
		this.sendWork.onEvent();
	}
	
	private synchronized CompletableFuture<Void> ensureLinkIsOpen()
    {
        // Send SAS token before opening a link as connection might have been closed and reopened
        if (this.sendLink.getLocalState() == EndpointState.CLOSED || this.sendLink.getRemoteState() == EndpointState.CLOSED)
        {
            if(this.sendLinkReopenFuture == null)
            {
                TRACE_LOGGER.info("Recreating send link to '{}'", this.sendPath);
                this.retryPolicy.incrementRetryCount(CoreMessageSender.this.getClientId());
                this.sendLinkReopenFuture = new CompletableFuture<Void>();
                // Variable just to closed over by the scheduled runnable. The runnable should cancel only the closed over future, not the parent's instance variable which can change
                final CompletableFuture<Void> linkReopenFutureThatCanBeCancelled = this.sendLinkReopenFuture;
                Timer.schedule(
                        () -> {
                            if (!linkReopenFutureThatCanBeCancelled.isDone())
                            {
                                CoreMessageSender.this.cancelSASTokenRenewTimer();
                                Exception operationTimedout = new TimeoutException(
                                        String.format(Locale.US, "%s operation on SendLink(%s) to path(%s) timed out at %s.", "Open", CoreMessageSender.this.sendLink.getName(), CoreMessageSender.this.sendPath, ZonedDateTime.now()));                           
                                
                                TRACE_LOGGER.warn(operationTimedout.getMessage());
                                linkReopenFutureThatCanBeCancelled.completeExceptionally(operationTimedout);
                            }
                        }
                        , CoreMessageSender.LINK_REOPEN_TIMEOUT
                        , TimerType.OneTimeRun);
                this.cancelSASTokenRenewTimer();
                this.sendTokenAndSetRenewTimer(false).handleAsync((v, sendTokenEx) -> {
                    if(sendTokenEx != null)
                    {
                        this.sendLinkReopenFuture.completeExceptionally(sendTokenEx);
                    }
                    else
                    {
                        try
                        {
                            this.underlyingFactory.scheduleOnReactorThread(new DispatchHandler()
                            {
                                @Override
                                public void onEvent()
                                {
                                    CoreMessageSender.this.createSendLink();
                                }
                            });
                        }
                        catch (IOException ioEx)
                        {
                            this.sendLinkReopenFuture.completeExceptionally(ioEx);
                        }
                    }
                    return null;
                });
            }
            
            return this.sendLinkReopenFuture;
        }
        else
        {
            return CompletableFuture.completedFuture(null);
        }
    }
	
	// actual send on the SenderLink should happen only in this method & should run on Reactor Thread
	private void processSendWork()
	{
	    synchronized (this.pendingSendLock)
	    {
	        if(!this.isSendLoopRunning)
	        {
	            this.isSendLoopRunning = true;
	        }
	        else
	        {
	            return;
	        }
	    }
	    
	    TRACE_LOGGER.debug("Processing pending sends to '{}'. Available link credit '{}'", this.sendPath, this.linkCredit);
        try
        {
            if(!this.ensureLinkIsOpen().isDone())
            {
                // Link recreation is pending
                return;
            }
            
            final Sender sendLinkCurrent = this.sendLink;
            while (sendLinkCurrent != null
                    && sendLinkCurrent.getLocalState() == EndpointState.ACTIVE && sendLinkCurrent.getRemoteState() == EndpointState.ACTIVE
                    && this.linkCredit > 0)
            {
                final WeightedDeliveryTag deliveryTag;
                final SendWorkItem<Void> sendData;
                synchronized (this.pendingSendLock)
                {
                    deliveryTag = this.pendingSends.poll();
                    if (deliveryTag == null)
                    {
                        TRACE_LOGGER.debug("There are no pending sends to '{}'.", this.sendPath);
                        // Must be done inside this synchronized block
                        this.isSendLoopRunning = false;
                        break;
                    }
                    else
                    {
                        sendData = this.pendingSendsData.get(deliveryTag.getDeliveryTag());
                        if(sendData == null)
                        {
                            TRACE_LOGGER.warn("SendData not found for this delivery. path:{}, linkName:{}, deliveryTag:{}", this.sendPath, this.sendLink.getName(), deliveryTag);
                            continue;
                        }
                    }
                }
                
                if (sendData.getWork() != null && sendData.getWork().isDone())
                {
                    // CoreSend could enqueue Sends into PendingSends Queue and can fail the SendCompletableFuture
                    // (when It fails to schedule the ProcessSendWork on reactor Thread)
                    this.pendingSendsData.remove(sendData);
                    continue;
                }
                
                Delivery delivery = null;
                boolean linkAdvance = false;
                int sentMsgSize = 0;
                Exception sendException = null;
                
                try
                {
                    delivery = sendLinkCurrent.delivery(deliveryTag.getDeliveryTag().getBytes());
                    delivery.setMessageFormat(sendData.getMessageFormat());
                    TRACE_LOGGER.debug("Sending message delivery '{}' to '{}'", deliveryTag.getDeliveryTag(), this.sendPath);
                    sentMsgSize = sendLinkCurrent.send(sendData.getMessage(), 0, sendData.getEncodedMessageSize());
                    assert sentMsgSize == sendData.getEncodedMessageSize() : "Contract of the ProtonJ library for Sender.Send API changed";
    
                    linkAdvance = sendLinkCurrent.advance();
                }
                catch(Exception exception)
                {
                    sendException = exception;
                }
                
                if (linkAdvance)
                {
                    this.linkCredit--;
                    sendData.setWaitingForAck();
                }
                else
                {                   
                    TRACE_LOGGER.warn("Sendlink advance failed. path:{}, linkName:{}, deliveryTag:{}, sentMessageSize:{}, payloadActualSiz:{}",
                            this.sendPath, this.sendLink.getName(), deliveryTag, sentMsgSize, sendData.getEncodedMessageSize());

                    if (delivery != null)
                    {
                        delivery.free();
                    }
                    
                    Exception completionException = sendException != null ? new OperationCancelledException("Send operation failed. Please see cause for more details", sendException)
                            : new OperationCancelledException(String.format(Locale.US, "Send operation failed while advancing delivery(tag: %s) on SendLink(path: %s).", this.sendPath, deliveryTag));
                    AsyncUtil.completeFutureExceptionally(sendData.getWork(), completionException);
                }
            }
        }
        finally
        {
            synchronized (this.pendingSendLock)
            {
                if(this.isSendLoopRunning)
                {
                    this.isSendLoopRunning = false;
                }
            }
        }
	}

	private void throwSenderTimeout(CompletableFuture<Void> pendingSendWork, Exception lastKnownException)
	{
		Exception cause = lastKnownException;
		if (lastKnownException == null && this.lastKnownLinkError != null)
		{		  
			cause = this.lastKnownErrorReportedAt.isAfter(Instant.now().minusMillis(this.operationTimeout.toMillis())) ? this.lastKnownLinkError	: null;
		}

		boolean isClientSideTimeout = (cause == null || !(cause instanceof ServiceBusException));
		ServiceBusException exception = isClientSideTimeout
				? new TimeoutException(String.format(Locale.US, "%s %s %s.", CoreMessageSender.SEND_TIMED_OUT, " at ", ZonedDateTime.now(), cause)) 
						: (ServiceBusException) cause;

		TRACE_LOGGER.error("Send timed out", exception);
		ExceptionUtil.completeExceptionally(pendingSendWork, exception, this, true);
	}

	private void scheduleLinkCloseTimeout(final TimeoutTracker timeout)
	{
		// timer to signal a timeout if exceeds the operationTimeout on MessagingFactory
		Timer.schedule(
				new Runnable()
				{
					public void run()
					{
						if (!linkClose.isDone())
						{
							Exception operationTimedout = new TimeoutException(String.format(Locale.US, "%s operation on Send Link(%s) timed out at %s", "Close", CoreMessageSender.this.sendLink.getName(), ZonedDateTime.now()));							
							TRACE_LOGGER.warn(operationTimedout.getMessage());

							ExceptionUtil.completeExceptionally(linkClose, operationTimedout, CoreMessageSender.this, false);
						}
					}
				}
				, timeout.remaining()
				, TimerType.OneTimeRun);
	}

	@Override
	protected CompletableFuture<Void> onClose()
	{
		this.closeInternals(true);
		return this.linkClose;
	}
	
	private void closeInternals(boolean waitForCloseCompletion)
	{
	    if (!this.getIsClosed())
        {
            if (this.sendLink != null && this.sendLink.getLocalState() != EndpointState.CLOSED)
            {
                try {
                    this.underlyingFactory.scheduleOnReactorThread(new DispatchHandler() {
                        
                        @Override
                        public void onEvent() {
                            if (CoreMessageSender.this.sendLink != null && CoreMessageSender.this.sendLink.getLocalState() != EndpointState.CLOSED)
                            {
                                TRACE_LOGGER.info("Closing send link to '{}'", CoreMessageSender.this.sendPath);
                                CoreMessageSender.this.underlyingFactory.deregisterForConnectionError(CoreMessageSender.this.sendLink);
                                CoreMessageSender.this.sendLink.close();
                                if(waitForCloseCompletion)
                                {
                                    CoreMessageSender.this.scheduleLinkCloseTimeout(TimeoutTracker.create(CoreMessageSender.this.operationTimeout));
                                }
                                else
                                {
                                    AsyncUtil.completeFuture(CoreMessageSender.this.linkClose, null);
                                }
                                
                            }
                        }
                    });
                } catch (IOException e) {
                    AsyncUtil.completeFutureExceptionally(this.linkClose, e);
                }
            }
            else
            {
                AsyncUtil.completeFuture(this.linkClose, null);
            }
            
            this.cancelSASTokenRenewTimer();
            this.closeRequestResponseLink();
        }
	}
	
	private static class WeightedDeliveryTag
	{
		private final String deliveryTag;
		private final int priority;
		
		WeightedDeliveryTag(final String deliveryTag, final int priority)
		{
			this.deliveryTag = deliveryTag;
			this.priority = priority;
		}
		
		public String getDeliveryTag()
		{
			return this.deliveryTag;
		}
		
		public int getPriority()
		{
			return this.priority;
		}
	}
	
	private static class DeliveryTagComparator implements Comparator<WeightedDeliveryTag>
	{
		@Override
		public int compare(WeightedDeliveryTag deliveryTag0, WeightedDeliveryTag deliveryTag1)
		{
			return deliveryTag1.getPriority() - deliveryTag0.getPriority();
		}	
	}
	
	public CompletableFuture<long[]> scheduleMessageAsync(Message[] messages, Duration timeout)
	{
	    TRACE_LOGGER.debug("Sending '{}' scheduled message(s) to '{}'", messages.length, this.sendPath);
		return this.createRequestResponseLink().thenComposeAsync((v) -> {
			HashMap requestBodyMap = new HashMap();
			Collection<HashMap> messageList = new LinkedList<HashMap>();
			for(Message message : messages)
			{
				HashMap messageEntry = new HashMap();
				
				Pair<byte[], Integer> encodedPair = null;
				try
				{
					encodedPair = Util.encodeMessageToOptimalSizeArray(message);
				}
				catch(PayloadSizeExceededException exception)
				{
					final CompletableFuture<long[]> scheduleMessagesTask = new CompletableFuture<long[]>();
					scheduleMessagesTask.completeExceptionally(exception);
					return scheduleMessagesTask;
				}
				
				messageEntry.put(ClientConstants.REQUEST_RESPONSE_MESSAGE, new Binary(encodedPair.getFirstItem(), 0, encodedPair.getSecondItem()));
				messageEntry.put(ClientConstants.REQUEST_RESPONSE_MESSAGE_ID, message.getMessageId());
				
				String sessionId = message.getGroupId();
				if(!StringUtil.isNullOrEmpty(sessionId))
				{
					messageEntry.put(ClientConstants.REQUEST_RESPONSE_SESSION_ID, sessionId);
				}
				
				Object partitionKey = message.getMessageAnnotations().getValue().get(Symbol.valueOf(ClientConstants.PARTITIONKEYNAME));
				if(partitionKey != null && !((String)partitionKey).isEmpty())
				{
					messageEntry.put(ClientConstants.REQUEST_RESPONSE_PARTITION_KEY, (String)partitionKey);
				}
				
				messageList.add(messageEntry);
			}
			requestBodyMap.put(ClientConstants.REQUEST_RESPONSE_MESSAGES, messageList);
			Message requestMessage = RequestResponseUtils.createRequestMessageFromPropertyBag(ClientConstants.REQUEST_RESPONSE_SCHEDULE_MESSAGE_OPERATION, requestBodyMap, Util.adjustServerTimeout(timeout), this.sendLink.getName());
			CompletableFuture<Message> responseFuture = this.requestResponseLink.requestAysnc(requestMessage, timeout);
			return responseFuture.thenComposeAsync((responseMessage) -> {
				CompletableFuture<long[]> returningFuture = new CompletableFuture<long[]>();
				int statusCode = RequestResponseUtils.getResponseStatusCode(responseMessage);
				if(statusCode == ClientConstants.REQUEST_RESPONSE_OK_STATUS_CODE)
				{
					long[] sequenceNumbers = (long[])RequestResponseUtils.getResponseBody(responseMessage).get(ClientConstants.REQUEST_RESPONSE_SEQUENCE_NUMBERS);
					if(TRACE_LOGGER.isDebugEnabled())
					{
					    TRACE_LOGGER.debug("Scheduled messages sent. Received sequence numbers '{}'", Arrays.toString(sequenceNumbers));
					}

					returningFuture.complete(sequenceNumbers);
				}
				else
				{
					// error response
				    Exception scheduleException = RequestResponseUtils.genereateExceptionFromResponse(responseMessage);
				    TRACE_LOGGER.error("Sending scheduled messages to '{}' failed.", this.sendPath, scheduleException);
					returningFuture.completeExceptionally(scheduleException);
				}
				return returningFuture;
			});
		});
	}
	
	public CompletableFuture<Void> cancelScheduledMessageAsync(Long[] sequenceNumbers, Duration timeout)
	{
	    if(TRACE_LOGGER.isDebugEnabled())
	    {
	        TRACE_LOGGER.debug("Cancelling scheduled message(s) '{}' to '{}'", Arrays.toString(sequenceNumbers), this.sendPath);
	    }
	    
		return this.createRequestResponseLink().thenComposeAsync((v) -> {
			HashMap requestBodyMap = new HashMap();
			requestBodyMap.put(ClientConstants.REQUEST_RESPONSE_SEQUENCE_NUMBERS, sequenceNumbers);
			
			Message requestMessage = RequestResponseUtils.createRequestMessageFromPropertyBag(ClientConstants.REQUEST_RESPONSE_CANCEL_CHEDULE_MESSAGE_OPERATION, requestBodyMap, Util.adjustServerTimeout(timeout), this.sendLink.getName());
			CompletableFuture<Message> responseFuture = this.requestResponseLink.requestAysnc(requestMessage, timeout);
			return responseFuture.thenComposeAsync((responseMessage) -> {
				CompletableFuture<Void> returningFuture = new CompletableFuture<Void>();
				int statusCode = RequestResponseUtils.getResponseStatusCode(responseMessage);
				if(statusCode == ClientConstants.REQUEST_RESPONSE_OK_STATUS_CODE)
				{
				    TRACE_LOGGER.debug("Cancelled scheduled messages in '{}'", this.sendPath);
					returningFuture.complete(null);
				}
				else
				{
					// error response
				    Exception failureException = RequestResponseUtils.genereateExceptionFromResponse(responseMessage);
				    TRACE_LOGGER.error("Cancelling scheduled messages in '{}' failed.", this.sendPath, failureException);
					returningFuture.completeExceptionally(failureException);
				}
				return returningFuture;
			});
		});
	}
	
	// In case we need to support peek on a topic
	public CompletableFuture<Collection<Message>> peekMessagesAsync(long fromSequenceNumber, int messageCount)
	{
	    TRACE_LOGGER.debug("Peeking '{}' messages in '{}' from sequence number '{}'", messageCount, this.sendPath, fromSequenceNumber);
		return this.createRequestResponseLink().thenComposeAsync((v) ->
		{
			return CommonRequestResponseOperations.peekMessagesAsync(this.requestResponseLink, this.operationTimeout, fromSequenceNumber, messageCount, null, this.sendLink.getName());
		});
	}
}<|MERGE_RESOLUTION|>--- conflicted
+++ resolved
@@ -418,11 +418,7 @@
 			
 			if(this.sendLinkReopenFuture != null && !this.sendLinkReopenFuture.isDone())
             {
-<<<<<<< HEAD
-			    TRACE_LOGGER.error("Opening send link to '{}' failed", this.sendPath, completionException);
-=======
 			    TRACE_LOGGER.warn("Opening send link to '{}' failed", this.sendPath, completionException);
->>>>>>> 527fe07f
                 AsyncUtil.completeFutureExceptionally(this.sendLinkReopenFuture, completionException);
                 this.sendLinkReopenFuture = null;
             }
