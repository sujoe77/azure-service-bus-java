package com.microsoft.azure.servicebus;

<<<<<<< HEAD
import java.util.UUID;
=======
import java.net.URI;
import java.util.UUID;

import com.microsoft.azure.servicebus.primitives.ConnectionStringBuilder;
import com.microsoft.azure.servicebus.primitives.Util;
>>>>>>> 527fe07f

public class TestUtils {
	
	private static final String NAMESPACE_CONNECTION_STRING_ENVIRONMENT_VARIABLE_NAME = "AZURE_SERVICEBUS_JAVA_CLIENT_TEST_CONNECTION_STRING";	
	public static final String FIRST_SUBSCRIPTION_NAME = "subscription1";	
	private static String namespaceConnectionString;
	private static ConnectionStringBuilder namespaceConnectionStringBuilder;
	
	static
	{
		// Read connection string
		namespaceConnectionString = System.getenv(NAMESPACE_CONNECTION_STRING_ENVIRONMENT_VARIABLE_NAME);
		if(namespaceConnectionString == null || namespaceConnectionString.isEmpty())
		{			
			System.err.println(NAMESPACE_CONNECTION_STRING_ENVIRONMENT_VARIABLE_NAME + " environment variable not set. Tests will not be able to connecto to any service bus entity.");
		}
		namespaceConnectionStringBuilder = new ConnectionStringBuilder(namespaceConnectionString);
	}
	
<<<<<<< HEAD
	public static String getNamespaceConnectionString()
	{
	    return namespaceConnectionString;
	}
=======
	public static URI getNamespaceEndpointURI()
    {
        return namespaceConnectionStringBuilder.getEndpoint();
    }
    
    public static ClientSettings getClientSettings()
    {
        return Util.getClientSettingsFromConnectionStringBuilder(namespaceConnectionStringBuilder);
    }
    
    // AADTokens cannot yet be used for management operations, sent directly to gateway
    public static ClientSettings getManagementClientSettings()
    {
        return Util.getClientSettingsFromConnectionStringBuilder(namespaceConnectionStringBuilder);
    }
>>>>>>> 527fe07f
	
	public static String randomizeEntityName(String entityName)
	{
	    return entityName + getRandomString();
	}

    public static String getRandomString()
    {
    	return UUID.randomUUID().toString();
    }
    
    /**
     * Tells this class whether to create an entity for every test and delete it after the test. Creating an entity for every test makes the tests independent of 
     * each other and advisable if the SB namespace allows it. If the namespace doesn't allow creation and deletion of many entities in a short span of time, the suite
     * will create one entity at the start, uses it for all test and deletes the entity at the end.
     * @return true if each test should create and delete its own entity. Else return false.
     */
    public static boolean shouldCreateEntityForEveryTest()
    {
        return true;
    }
}<|MERGE_RESOLUTION|>--- conflicted
+++ resolved
@@ -1,14 +1,10 @@
 package com.microsoft.azure.servicebus;
 
-<<<<<<< HEAD
-import java.util.UUID;
-=======
 import java.net.URI;
 import java.util.UUID;
 
 import com.microsoft.azure.servicebus.primitives.ConnectionStringBuilder;
 import com.microsoft.azure.servicebus.primitives.Util;
->>>>>>> 527fe07f
 
 public class TestUtils {
 	
@@ -28,12 +24,6 @@
 		namespaceConnectionStringBuilder = new ConnectionStringBuilder(namespaceConnectionString);
 	}
 	
-<<<<<<< HEAD
-	public static String getNamespaceConnectionString()
-	{
-	    return namespaceConnectionString;
-	}
-=======
 	public static URI getNamespaceEndpointURI()
     {
         return namespaceConnectionStringBuilder.getEndpoint();
@@ -49,7 +39,6 @@
     {
         return Util.getClientSettingsFromConnectionStringBuilder(namespaceConnectionStringBuilder);
     }
->>>>>>> 527fe07f
 	
 	public static String randomizeEntityName(String entityName)
 	{
